--- conflicted
+++ resolved
@@ -15,7 +15,6 @@
   end
 end
 
-<<<<<<< HEAD
 # Get the ERB manifest:
 base_dir          = Object.const_get('BASE_DIR')
 instance_base     = Object.const_get('INSTANCE_BASE')
@@ -25,11 +24,7 @@
 package_version   = Object.const_get('PACKAGE_VERSION')
 instance_name     = Object.const_get('INSTANCE_NAME')
 
-
-local_files_root_path = ENV['FILES'] || "files"
-=======
 local_files_root_path = ENV['FILES'] || "tests/beaker/files"
->>>>>>> add07ac5
 manifest_template     = File.join(local_files_root_path, 'websphere_instance_manifest.erb')
 manifest_erb          = ERB.new(File.read(manifest_template)).result(binding)
 
